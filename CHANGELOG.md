--- conflicted
+++ resolved
@@ -7,9 +7,10 @@
 
 ## [Unreleased]
 
-<<<<<<< HEAD
 ### Changed
-=======
+
+- Update dependencies
+
 ## [0.5.1] - 2024-08-07
 
 ### Fix
@@ -17,7 +18,6 @@
 - Bugged indent when writing the `details` drop down on issue which messed up how it is displayed on a created github issue.
 
 ### Misc
->>>>>>> 28f02169
 
 - Update dependencies
 
